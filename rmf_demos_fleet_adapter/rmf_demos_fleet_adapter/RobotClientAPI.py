--- conflicted
+++ resolved
@@ -92,39 +92,6 @@
             print(f'Other error for {robot_name} in navigate: {err}')
         return False
 
-<<<<<<< HEAD
-    def retrieve_process_waypoints(self,
-                                   process: str):
-        ''' Returns the list of waypoints for a given process.'''
-        url = self.prefix +\
-            f'/open-rmf/rmf_demos_fm/process_waypoints?process={process}'
-        try:
-            response = requests.get(url, timeout=self.timeout)
-            response.raise_for_status()
-            if self.debug:
-                print(f'Response: {response.json()}')
-            if not response.json()['success']:
-                return None
-            return response.json()['data']['path']
-        except HTTPError as http_err:
-            print(f'HTTP error: {http_err}')
-        except Exception as err:
-            print(f'Other error: {err}')
-        return None
-
-    def start_process(self,
-                      robot_name: str,
-                      cmd_id: int,
-                      process: str,
-                      map_name: str):
-        ''' Request the robot to begin a process. This is specific to the robot
-            and the use case. For example, load/unload a cart for Deliverybot
-            or begin cleaning a zone for a cleaning robot.
-            Return True if the robot has accepted the request, else False'''
-        url = self.prefix +\
-            f"/open-rmf/rmf_demos_fm/start_task?robot_name={robot_name}" \
-            f"&cmd_id={cmd_id}"
-=======
     def start_activity(
         self, robot_name: str, cmd_id: int, activity: str, label: str
     ):
@@ -140,7 +107,6 @@
             + f'/open-rmf/rmf_demos_fm/start_activity?robot_name={robot_name}'
             f'&cmd_id={cmd_id}'
         )
->>>>>>> d6b8df19
         # data fields: task, map_name, destination{}, data{}
         data = {'activity': activity, 'label': label}
         try:
