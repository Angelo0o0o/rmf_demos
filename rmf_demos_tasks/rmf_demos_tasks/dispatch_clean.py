#!/usr/bin/env python3

# Copyright 2021 Open Source Robotics Foundation, Inc.
#
# Licensed under the Apache License, Version 2.0 (the "License");
# you may not use this file except in compliance with the License.
# You may obtain a copy of the License at
#
#     http://www.apache.org/licenses/LICENSE-2.0
#
# Unless required by applicable law or agreed to in writing, software
# distributed under the License is distributed on an "AS IS" BASIS,
# WITHOUT WARRANTIES OR CONDITIONS OF ANY KIND, either express or implied.
# See the License for the specific language governing permissions and
# limitations under the License.

import argparse
import asyncio
import json
import sys
import uuid

import rclpy
from rclpy.node import Node
from rclpy.parameter import Parameter
from rclpy.qos import QoSDurabilityPolicy as Durability
from rclpy.qos import QoSHistoryPolicy as History
from rclpy.qos import QoSProfile
from rclpy.qos import QoSReliabilityPolicy as Reliability
from rmf_task_msgs.msg import ApiRequest
from rmf_task_msgs.msg import ApiResponse

###############################################################################


class TaskRequester(Node):

    def __init__(self, argv=sys.argv):
        super().__init__('task_requester')
        parser = argparse.ArgumentParser()
        parser.add_argument(
            '-cs',
            '--clean_start',
            required=True,
            type=str,
            help='Cleaning zone',
        )
        parser.add_argument(
            '-F',
            '--fleet',
            type=str,
            help='Fleet name, should define tgt with robot',
        )
        parser.add_argument(
            '-R',
            '--robot',
            type=str,
            help='Robot name, should define tgt with fleet',
        )
        parser.add_argument(
            '-st',
            '--start_time',
            help='Start time from now in secs, default: 0',
            type=int,
            default=0,
        )
        parser.add_argument(
            '-pt',
            '--priority',
            help='Priority value for this request',
            type=int,
            default=0,
        )
        parser.add_argument(
            '--use_sim_time',
            action='store_true',
            help='Use sim time, default: false',
        )

        self.args = parser.parse_args(argv[1:])
        self.response = asyncio.Future()

        transient_qos = QoSProfile(
            history=History.KEEP_LAST,
            depth=1,
            reliability=Reliability.RELIABLE,
            durability=Durability.TRANSIENT_LOCAL,
        )

        self.pub = self.create_publisher(
            ApiRequest, 'task_api_requests', transient_qos
        )

        # enable ros sim time
        if self.args.use_sim_time:
            self.get_logger().info('Using Sim Time')
            param = Parameter('use_sim_time', Parameter.Type.BOOL, True)
            self.set_parameters([param])

        # Construct task
        msg = ApiRequest()
        msg.request_id = 'clean_' + str(uuid.uuid4())
        payload = {}
        if self.args.fleet and self.args.robot:
            self.get_logger().info("Using 'robot_task_request'")
            payload['type'] = 'robot_task_request'
            payload['robot'] = self.args.robot
            payload['fleet'] = self.args.fleet
        else:
            self.get_logger().info("Using 'dispatch_task_request'")
            payload['type'] = 'dispatch_task_request'
        request = {}

        # Set task request start time
        now = self.get_clock().now().to_msg()
        now.sec = now.sec + self.args.start_time
        start_time = now.sec * 1000 + round(now.nanosec / 10**6)
        request['unix_millis_earliest_start_time'] = start_time

        # Define task request category
<<<<<<< HEAD
        request["category"] = "compose"

        # Define task request description with cleaning zone
        description = {}  # task_description_Compose.json
        description["category"] = "clean"
        description["phases"] = []
        activities = []

        # Send robot to start waypoint first
        activities.append({
            "category": "go_to_place",
            "description": self.args.clean_start
        })
        # Send a perform action request for robot to clean area
        activities.append({
            "category": "perform_action",
            "description":
            {
                "unix_millis_action_duration_estimate": 60000,
                "category": "clean",
                "description":
                {
                    "clean_task_name": self.args.clean_start
                },
                "use_tool_sink": True
            }
        })

        description["phases"].append({
            "activity": {
                "category": "sequence",
                "description": {"activities": activities}}
        })
=======
        request['category'] = 'compose'

        if self.args.fleet:
            request['fleet_name'] = self.args.fleet

        # Define task request description with cleaning zone
        description = {}  # task_description_Compose.json
        description['category'] = 'clean'
        description['phases'] = []
        activities = []

        # Send robot to start waypoint first
        activities.append(
            {'category': 'go_to_place', 'description': self.args.clean_start}
        )
        # Send a perform action request for robot to clean area
        activities.append(
            {
                'category': 'perform_action',
                'description': {
                    'unix_millis_action_duration_estimate': 60000,
                    'category': 'clean',
                    'expected_finish_location': self.args.clean_start,
                    'description': {'zone': self.args.clean_start},
                    'use_tool_sink': True,
                },
            }
        )

        description['phases'].append(
            {
                'activity': {
                    'category': 'sequence',
                    'description': {'activities': activities},
                }
            }
        )
>>>>>>> d6b8df19

        request['description'] = description
        payload['request'] = request
        msg.json_msg = json.dumps(payload)

        def receive_response(response_msg: ApiResponse):
            if response_msg.request_id == msg.request_id:
                self.response.set_result(json.loads(response_msg.json_msg))

        self.sub = self.create_subscription(
            ApiResponse, 'task_api_responses', receive_response, 10
        )

        print(f'Json msg payload: \n{json.dumps(payload, indent=2)}')
        self.pub.publish(msg)


###############################################################################


def main(argv=sys.argv):
    rclpy.init(args=sys.argv)
    args_without_ros = rclpy.utilities.remove_ros_args(sys.argv)

    task_requester = TaskRequester(args_without_ros)
    rclpy.spin_until_future_complete(
        task_requester, task_requester.response, timeout_sec=5.0
    )
    if task_requester.response.done():
        print(f'Got response:\n{task_requester.response.result()}')
    else:
        print('Did not get a response')
    rclpy.shutdown()


if __name__ == '__main__':
    main(sys.argv)<|MERGE_RESOLUTION|>--- conflicted
+++ resolved
@@ -118,41 +118,6 @@
         request['unix_millis_earliest_start_time'] = start_time
 
         # Define task request category
-<<<<<<< HEAD
-        request["category"] = "compose"
-
-        # Define task request description with cleaning zone
-        description = {}  # task_description_Compose.json
-        description["category"] = "clean"
-        description["phases"] = []
-        activities = []
-
-        # Send robot to start waypoint first
-        activities.append({
-            "category": "go_to_place",
-            "description": self.args.clean_start
-        })
-        # Send a perform action request for robot to clean area
-        activities.append({
-            "category": "perform_action",
-            "description":
-            {
-                "unix_millis_action_duration_estimate": 60000,
-                "category": "clean",
-                "description":
-                {
-                    "clean_task_name": self.args.clean_start
-                },
-                "use_tool_sink": True
-            }
-        })
-
-        description["phases"].append({
-            "activity": {
-                "category": "sequence",
-                "description": {"activities": activities}}
-        })
-=======
         request['category'] = 'compose'
 
         if self.args.fleet:
@@ -190,7 +155,6 @@
                 }
             }
         )
->>>>>>> d6b8df19
 
         request['description'] = description
         payload['request'] = request
