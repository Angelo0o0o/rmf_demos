# FLEET CONFIG =================================================================
# RMF Fleet parameters

rmf_fleet:
  name: "tinyRobot"
  limits:
    linear: [0.5, 0.75] # velocity, acceleration
    angular: [0.6, 2.0] # velocity, acceleration
  profile: # Robot profile is modelled as a circle
    footprint: 0.3 # radius in m
    vicinity: 0.5 # radius in m
  reversible: True # whether robots in this fleet can reverse
  battery_system:
    voltage: 12.0 # V
    capacity: 24.0 # Ahr
    charging_current: 5.0 # A
  mechanical_system:
    mass: 20.0 # kg
    moment_of_inertia: 10.0 #kgm^2
    friction_coefficient: 0.22
  ambient_system:
    power: 20.0 # W
  tool_system:
    power: 0.0 # W
  recharge_threshold: 0.10 # Battery level below which robots in this fleet will not operate
  recharge_soc: 1.0 # Battery level to which robots in this fleet should be charged up to during recharging tasks
  max_delay: 15.0 # allowed seconds of delay of the current itinerary before it gets interrupted and replanned
  publish_fleet_state: 10.0 # Publish frequency for fleet state, ensure that it is same as robot_state_update_frequency
  account_for_battery_drain: True
  task_capabilities: # Specify the types of RMF Tasks that robots in this fleet are capable of performing
    loop: True
    delivery: True
<<<<<<< HEAD
    finishing_request: "park" # [park, charge, nothing]
=======
  finishing_request: "park" # [park, charge, nothing]
  robots:
    tinyRobot_1:
      charger: "tinyRobot_1_charger"
    tinyRobot_2:
      charger: "tinyRobot_2_charger"
>>>>>>> d6b8df19

fleet_manager:
  ip: "127.0.0.1"
  port: 22011
  user: "some_user"
  password: "some_password"
  robot_state_update_frequency: 10.0<|MERGE_RESOLUTION|>--- conflicted
+++ resolved
@@ -30,16 +30,12 @@
   task_capabilities: # Specify the types of RMF Tasks that robots in this fleet are capable of performing
     loop: True
     delivery: True
-<<<<<<< HEAD
-    finishing_request: "park" # [park, charge, nothing]
-=======
   finishing_request: "park" # [park, charge, nothing]
   robots:
     tinyRobot_1:
       charger: "tinyRobot_1_charger"
     tinyRobot_2:
       charger: "tinyRobot_2_charger"
->>>>>>> d6b8df19
 
 fleet_manager:
   ip: "127.0.0.1"
