--- conflicted
+++ resolved
@@ -31,35 +31,6 @@
   task_capabilities: # Specify the types of RMF Tasks that robots in this fleet are capable of performing
     loop: False
     delivery: False
-<<<<<<< HEAD
-    finishing_request: "park" # [park, charge, nothing]
-    actions: ["clean"]
-  process_waypoints:
-    clean_lobby:
-      level_name: "L1"
-      path: [ [24.59, -35.49, 0.0],
-              [24.24, -38.77, 1.57],
-              [18.3, -38.62, 0.0],
-              [18.3, -35.3, 0.0],
-              [23.8, -35.45, 0.0] ]
-      finish_waypoint: "clean_lobby"
-    clean_waiting_area:
-      level_name: "L1"
-      path: [ [8.54, -21.93, 1.57],
-              [14.0, -23.25, 0.0],
-              [14.0, -24.7, 0.0],
-              [8.6, -24.7, 1.57],
-              [8.56, -23.27, 0.0] ]
-      finish_waypoint: "clean_waiting_area"
-    clean_restaurant:
-      level_name: "L1"
-      path: [ [14.2, -11.35, 1.57],
-              [16.5, -11.35, 1.57],
-              [17.8, -13.9, 0.0],
-              [12.8, -14.1, 0.0],
-              [12.86, -11.4, 0.0] ]
-      finish_waypoint: "clean_restaurant"
-=======
   actions: ["clean"]
   finishing_request: "park" # [park, charge, nothing]
   robots:
@@ -67,7 +38,6 @@
       charger: "cleanerbot_charger1"
     cleanerBotA_2:
       charger: "cleanerbot_charger2"
->>>>>>> d6b8df19
 
 fleet_manager:
   ip: "127.0.0.1"
